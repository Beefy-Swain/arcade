--- conflicted
+++ resolved
@@ -1,9 +1,5 @@
 #!/usr/bin/env python
 
-<<<<<<< HEAD
-BUILD = 30
-=======
 BUILD = 31
->>>>>>> f4c9c827
 VERSION = "0.0.6"
 RELEASE = VERSION + "a" + str(BUILD)