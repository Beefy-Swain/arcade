--- conflicted
+++ resolved
@@ -387,10 +387,5 @@
 
 
 # Example configuration for intersphinx: refer to the Python standard library.
-<<<<<<< HEAD
 intersphinx_mapping = {'python': ('http://docs.python.org/3', None),
-                       'numpy': ('http://docs.scipy.org/doc/numpy', None)}
-=======
-intersphinx_mapping = {'https://docs.python.org/': None}
-intersphinx_mapping = {'https://docs.python.org/': None}
->>>>>>> 280fff37
+                       'numpy': ('http://docs.scipy.org/doc/numpy', None)}